pipeline {
    agent {
<<<<<<< HEAD
        label "${env.BRANCH_NAME == 'dev_main' ? 'dev-agent' : ''}"
    }
    
=======
        label "${env.BRANCH_NAME == 'dev_main' ? 'dev-agent' : 'main'}"
    }
>>>>>>> f2d6cd2c

    triggers {
        githubPush()
    }

    environment {
        BRANCH_NAME = "${env.BRANCH_NAME}"
        AWS_REGION = 'ap-south-1'
        DOCKER_REGISTRY = '676206929524.dkr.ecr.ap-south-1.amazonaws.com'
        DOCKER_IMAGE = 'dev-orbit-pem'
        DOCKER_NAME = "ASEEM"
        DOCKER_TAG = "${DOCKER_IMAGE}:${DOCKER_NAME}${BUILD_NUMBER}"
    }

    stages {
        stage('Checkout') {
            steps {
                checkout scm
            }
        }

        stage('Inject .env from Jenkins Secret File') {
            steps {
                withCredentials([file(credentialsId: 'aseem_env', variable: 'ENV_FILE1')]) {
                    sh 'rm -f .env'
                    sh 'cp $ENV_FILE1 .env'
                }
            }
        }

        stage('Setup Python Env & Install Dependencies') {
            steps {
                sh '''
                    python3 -m venv venv
                    source venv/bin/activate
                    pip install --upgrade pip
                    pip install -r requirements.txt
                    deactivate
                '''
            }
        }

        stage('Login to AWS ECR') {
            steps {
                withCredentials([usernamePassword(credentialsId: 'aws-credentials', usernameVariable: 'AWS_ACCESS_KEY_ID', passwordVariable: 'AWS_SECRET_ACCESS_KEY')]) {
                    sh '''
                        bash -c '
                        export AWS_ACCESS_KEY_ID="$AWS_ACCESS_KEY_ID"
                        export AWS_SECRET_ACCESS_KEY="$AWS_SECRET_ACCESS_KEY"
                        aws ecr get-login-password --region ap-south-1 | docker login --username AWS --password-stdin 676206929524.dkr.ecr.ap-south-1.amazonaws.com
                        '
                    '''
                }
            }
        }

        stage('Build Docker Image') {
            steps {
                sh 'docker build -t ${DOCKER_TAG} .'
            }
        }

        stage('Tag Docker Image') {
            steps {
                sh 'docker tag ${DOCKER_TAG} ${DOCKER_REGISTRY}/${DOCKER_TAG}'
            }
        }

        stage('Push Docker Image to ECR') {
            steps {
                sh 'docker push ${DOCKER_REGISTRY}/${DOCKER_TAG}'
            }
        }

        stage('Stop and Remove Old Docker Container Running on Port 9000') {
            steps {
                sh '''
                    container_id=$(docker ps -q --filter "publish=9000")
                    if [ -n "$container_id" ]; then
                        docker stop $container_id
                        docker rm $container_id
                        echo 'Old container stopped and removed'
                    else
                        echo 'No container running on port 9000'
                    fi
                '''
            }
        }

        stage('Run New Docker Container on Port 9000') {
            steps {
                withCredentials([usernamePassword(credentialsId: 'aws-credentials', usernameVariable: 'AWS_ACCESS_KEY_ID', passwordVariable: 'AWS_SECRET_ACCESS_KEY')]) {
                    sh '''
                        bash -c '
                        export AWS_ACCESS_KEY_ID="$AWS_ACCESS_KEY_ID"
                        export AWS_SECRET_ACCESS_KEY="$AWS_SECRET_ACCESS_KEY"
                        docker run -d -p 9000:9000 \
                            -e AWS_ACCESS_KEY_ID="$AWS_ACCESS_KEY_ID" \
                            -e AWS_SECRET_ACCESS_KEY="$AWS_SECRET_ACCESS_KEY" \
                            ${DOCKER_REGISTRY}/${DOCKER_TAG}
                        '
                    '''
                }
            }
        }
    }

    post {
        success {
            slackSend (
                tokenCredentialId: 'slack_channel_secret',
                message: "✅ Build SUCCESSFUL: ASHEEM${env.JOB_NAME} [${env.BUILD_NUMBER}]",
                channel: '#jenekin_update',
                color: 'good',
                iconEmoji: ':white_check_mark:',
                username: 'Jenkins'
            )
        }
        failure {
            slackSend (
                tokenCredentialId: 'slack_channel_secret',
                message: "❌ Build FAILED: ${env.JOB_NAME} [${env.BUILD_NUMBER}]",
                channel: '#jenekin_update',
                color: 'danger',
                iconEmoji: ':x:',
                username: 'Jenkins'
            )
        }
        always {
            cleanWs()
        }
    }
}<|MERGE_RESOLUTION|>--- conflicted
+++ resolved
@@ -1,13 +1,7 @@
 pipeline {
     agent {
-<<<<<<< HEAD
-        label "${env.BRANCH_NAME == 'dev_main' ? 'dev-agent' : ''}"
-    }
-    
-=======
         label "${env.BRANCH_NAME == 'dev_main' ? 'dev-agent' : 'main'}"
     }
->>>>>>> f2d6cd2c
 
     triggers {
         githubPush()
